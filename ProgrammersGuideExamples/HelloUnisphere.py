--- conflicted
+++ resolved
@@ -12,16 +12,9 @@
 array_list = conn.common.get_array_list()
 
 
-<<<<<<< HEAD
-
-print ("Congratulations you have just connected to Unisphere for "
-       "VMax your Version is ", version[1])
-print ("This Unisphere instance manages the following arrays", array_list)
-=======
 print("Congratulations you have just connected to Unisphere for "
       "VMAX your Version is ", version[1])
 print("This Unisphere instance manages the following arrays", array_list)
->>>>>>> c9e3d8cc
 
 local_array_list = []
 
