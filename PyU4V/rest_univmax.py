--- conflicted
+++ resolved
@@ -1425,13 +1425,6 @@
 
     # Performance Metrics
 
-<<<<<<< HEAD
-    def get_fe_director_metrics(self,start_date, end_date, directorlist,
-                                dataformat, metriclist):
-        """Fuction to get one or more metrics for front end directors
-=======
-#Performance Metrics
-
     def get_fe_director_list(self):
         """
         Get list of all FE Directors
@@ -1439,10 +1432,10 @@
         """
         target_uri = "/performance/FEDirector/keys"
         dir_payload = ({
-                        "symmetrixId":self.array_id
-                        })
-
-        dir_response = self.rest_client.rest_request(target_uri,POST,request_object=dir_payload)
+            "symmetrixId": self.array_id
+        })
+
+        dir_response = self.rest_client.rest_request(target_uri, POST, request_object=dir_payload)
         dir_list = []
         for director in dir_response[0]['feDirectorInfo']:
             dir_list.append(director['directorId'])
@@ -1455,7 +1448,7 @@
         """
         target_uri = "/performance/FEPort/keys"
         port_list = []
-        dir_list=self.get_fe_director_list()
+        dir_list = self.get_fe_director_list()
         for director in dir_list:
             port_payload = ({
                 "symmetrixId": self.array_id,
@@ -1468,29 +1461,28 @@
             port_list.append(port_details)
         return port_list
 
-    def get_fe_port_util_last4hrs(self,dir_id,port_id):
+    def get_fe_port_util_last4hrs(self, dir_id, port_id):
         """
         Get stats for last 4 hours, currently only coded for one metric can be adapted for multiple
         :return:Requested stats
         """
         end_date = int(round(time.time() * 1000))
         start_date = (end_date - 14400000)
-        port_list=self.get_fe_port_list()
+        port_list = self.get_fe_port_list()
 
         target_uri = '/performance/FEPort/metrics'
         port_perf_payload = ({"startDate": start_date,
-                                     "endDate": end_date,
-                                     "symmetrixId": self.array_id,
-                                     "directorId": dir_id,
-                                     "portId": port_id,
-                                     "dataFormat": "Average",
-                                     "metrics": ["PercentBusy"]})
+                              "endDate": end_date,
+                              "symmetrixId": self.array_id,
+                              "directorId": dir_id,
+                              "portId": port_id,
+                              "dataFormat": "Average",
+                              "metrics": ["PercentBusy"]})
         return self.rest_client.rest_request(target_uri, POST, request_object=port_perf_payload)
 
     def get_fe_director_metrics(self,start_date, end_date, directorlist, dataformat, metriclist):
         """
         Fuction to get one or more metrics for front end directors
->>>>>>> 9800a85e
 
         :param start_date: Date EPOCH Time in Milliseconds
         :param end_date: Date EPOCH Time in Milliseconds
